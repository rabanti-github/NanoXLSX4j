--- conflicted
+++ resolved
@@ -1,142 +1,137 @@
-# Change Log
-
-<<<<<<< HEAD
-## v1.4.0
-
----
-Release Date: **xx.06.2021**
-
-- Added style reader to resolve dates and times properly
-- Added new data type TIME, represented by LocalTime objects in reader and writer
-- Added time (LocalTime) examples to the demos
-- Added a check to ensure dates are not set beyond 9999-12-31 (limitation of OAdate)
-- Updated documentation
-- Fixed some code formatting issues
-
-
-## v1.3.0
-
----
-Release Date: **02.09.2020**
-
-- Added style reader to resolve dates and times properly
-- Added new data type TIME, represented by LocalTime objects in reader and writer
-- Added time (LocalTime) examples to the demos
-- Added a check to ensure dates are not set beyond 9999-12-31 (limitation of OAdate)
-- Updated documentation
-- Fixed some code formatting issues
-
-=======
-## v1.2.8
-
----
-Release Date: **01.12.2019**
-
-- Fixed a bug of reorganized worksheets (when deleted in Excel)
-
-
->>>>>>> 6270d4a5
-## v1.2.7
-
----
-Release Date: **21.05.2019**
-
-- Maintenance update
-- Code cleanup
-- Removed dist folder, since binaries are available through releases, compilation or maven central
-
-## v1.2.6
-
----
-Release Date: **07.12.2018**
-
-- Improved the performance of adding stylized cells by factor 10 to 100
-- Code reformatting
-
-## v1.2.5
-
----
-Release Date: **04.11.2018**
-
-- Renamed packages LowLevel to XlsxWriter, style to styles, exception to exceptions
-- Fixed a bug in the style handling of merged cells. Bug fix provided by David Courtel for PicoXLSX (C#)
-- Fixed typos
-- Documentation update
-
-## v1.2.4
-
----
-Release Date: **24.08.2018**
-
-**Note**: Due to some refactoring (see below) in this version, changes of existing code may be necessary. However, most introduced changes are on a rather low level or can be fixed by search&replace
-
-- Fixed a bug in the calculation of OA Dates (internal format)
-- Fixed a bug regarding formulas in the reader
-- Added support for dates in the reader
-- Documentation Update
-
-## v1.2.3
-
- ---
-Release Date: **19.08.2018**
-
-- Fixed a bug in the Font style class
-- Fixed typos
-
-## v1.2.2
-
----
-Release Date: **06.07.2018**
-
-- Fixed a bug in the reader of the sharedStrings table (follow-up bug of v.1.2.1 - Please update)
-
-## v1.2.1
-
----
-Release Date: **03.07.2018**
-
-- Fixed a bug in the reader of the sharedStrings table (html entities were truncated)
-
-## v1.2.0
-
----
-Release Date: **03.07.2018**
-
-- Added address types (no fixed rows and columns, fixed rows, fixed columns, fixed rows and columns)
-- Added new CellDirection Disabled, if the addresses of the cells are defined manually (addNextCell will override the current cell in this case)
-- Altered Demo 3 to to demonstrate disabling of automatic cell addressing
-- Extended Demo 1 to demonstrate the new address types
-- Minor, internal changes
-
-## v1.1.0
-
----
-Release Date: **08.06.2018**
-
-- Added style appending (builder / method chaining)
-- Added new basic styles colorizedText, colorizedBackground and font as functions
-- Added a new constructor for Workbooks without file name to handle stream-only workbooks more logical
-- Added the functions hasCell, getLastColumnNumber and getLastRowNumber in the Worksheet class
-- Renamed the function SetColor in the class Fill (Style) to setColor, to follow conventions. Minor refactoring in existing projects may be possible
-- Fixed a bug when overriding a worksheet name with sanitizing
-- Added new demo for the introduced style features
-- Internal optimizations and fixes
-
-## v1.0.1
-
----
-
-Release Date: **31.05.2018**
-
-- Fixed versioning issue
-- Fixed a bug in the processing of column widths. Bug fix provided by Johan Lindvall for PicoXLSX, adapted for PicoXLSX4j and NanoXLSX4j
-- Added numeric data types Byte, BigDecimal, and Short (proposal by Johan Lindvall for PicoXLSX)
-- Changed the behavior of cell type casting. User defined cell types will now only be overwritten if the type is DEFAULT (proposal by Johan Lindvall for PicoXLSX)
-
-## v1.0.0
-
----
-
-Release Date: **27.05.2018**
-
-- Initial release
+# Change Log
+
+## v1.4.0
+
+---
+Release Date: **xx.06.2021**
+
+- Added style reader to resolve dates and times properly
+- Added new data type TIME, represented by LocalTime objects in reader and writer
+- Added time (LocalTime) examples to the demos
+- Added a check to ensure dates are not set beyond 9999-12-31 (limitation of OAdate)
+- Updated documentation
+- Fixed some code formatting issues
+
+## v1.3.0
+
+---
+Release Date: **02.09.2020**
+
+- Added style reader to resolve dates and times properly
+- Added new data type TIME, represented by LocalTime objects in reader and writer
+- Added time (LocalTime) examples to the demos
+- Added a check to ensure dates are not set beyond 9999-12-31 (limitation of OAdate)
+- Updated documentation
+- Fixed some code formatting issues
+
+## v1.2.8
+
+---
+Release Date: **01.12.2019**
+
+- Fixed a bug of reorganized worksheets (when deleted in Excel)
+
+## v1.2.7
+
+---
+Release Date: **21.05.2019**
+
+- Maintenance update
+- Code cleanup
+- Removed dist folder, since binaries are available through releases, compilation or maven central
+
+## v1.2.6
+
+---
+Release Date: **07.12.2018**
+
+- Improved the performance of adding stylized cells by factor 10 to 100
+- Code reformatting
+
+## v1.2.5
+
+---
+Release Date: **04.11.2018**
+
+- Renamed packages LowLevel to XlsxWriter, style to styles, exception to exceptions
+- Fixed a bug in the style handling of merged cells. Bug fix provided by David Courtel for PicoXLSX (C#)
+- Fixed typos
+- Documentation update
+
+## v1.2.4
+
+---
+Release Date: **24.08.2018**
+
+**Note**: Due to some refactoring (see below) in this version, changes of existing code may be necessary. However, most introduced changes are on a rather low level or can be fixed by search&replace
+
+- Fixed a bug in the calculation of OA Dates (internal format)
+- Fixed a bug regarding formulas in the reader
+- Added support for dates in the reader
+- Documentation Update
+
+## v1.2.3
+
+ ---
+Release Date: **19.08.2018**
+
+- Fixed a bug in the Font style class
+- Fixed typos
+
+## v1.2.2
+
+---
+Release Date: **06.07.2018**
+
+- Fixed a bug in the reader of the sharedStrings table (follow-up bug of v.1.2.1 - Please update)
+
+## v1.2.1
+
+---
+Release Date: **03.07.2018**
+
+- Fixed a bug in the reader of the sharedStrings table (html entities were truncated)
+
+## v1.2.0
+
+---
+Release Date: **03.07.2018**
+
+- Added address types (no fixed rows and columns, fixed rows, fixed columns, fixed rows and columns)
+- Added new CellDirection Disabled, if the addresses of the cells are defined manually (addNextCell will override the current cell in this case)
+- Altered Demo 3 to to demonstrate disabling of automatic cell addressing
+- Extended Demo 1 to demonstrate the new address types
+- Minor, internal changes
+
+## v1.1.0
+
+---
+Release Date: **08.06.2018**
+
+- Added style appending (builder / method chaining)
+- Added new basic styles colorizedText, colorizedBackground and font as functions
+- Added a new constructor for Workbooks without file name to handle stream-only workbooks more logical
+- Added the functions hasCell, getLastColumnNumber and getLastRowNumber in the Worksheet class
+- Renamed the function SetColor in the class Fill (Style) to setColor, to follow conventions. Minor refactoring in existing projects may be possible
+- Fixed a bug when overriding a worksheet name with sanitizing
+- Added new demo for the introduced style features
+- Internal optimizations and fixes
+
+## v1.0.1
+
+---
+
+Release Date: **31.05.2018**
+
+- Fixed versioning issue
+- Fixed a bug in the processing of column widths. Bug fix provided by Johan Lindvall for PicoXLSX, adapted for PicoXLSX4j and NanoXLSX4j
+- Added numeric data types Byte, BigDecimal, and Short (proposal by Johan Lindvall for PicoXLSX)
+- Changed the behavior of cell type casting. User defined cell types will now only be overwritten if the type is DEFAULT (proposal by Johan Lindvall for PicoXLSX)
+
+## v1.0.0
+
+---
+
+Release Date: **27.05.2018**
+
+- Initial release