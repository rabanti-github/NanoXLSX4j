/*
 * NanoXLSX4j is a small Java library to write and read XLSX (Microsoft Excel 2007 or newer) files in an easy and native way
 * Copyright Raphael Stoeckli © 2021
 * This library is licensed under the MIT License.
 * You find a copy of the license in project folder or on: http://opensource.org/licenses/MIT
 */
package ch.rabanti.nanoxlsx4j.lowLevel;

import ch.rabanti.nanoxlsx4j.*;
import ch.rabanti.nanoxlsx4j.exceptions.IOException;

import java.io.ByteArrayInputStream;
import java.io.ByteArrayOutputStream;
import java.io.InputStream;
import java.util.HashMap;
import java.util.Map;
import java.util.Set;
import java.util.zip.ZipEntry;
import java.util.zip.ZipFile;
import java.util.zip.ZipInputStream;

/**
 * Class representing a reader to decompile XLSX files
 *
 * @author Raphael Stoeckli
 */
public class XlsxReader {

    private String filePath;
    private InputStream inputStream;
    private ByteArrayInputStream memoryStream;
    private final Map<Integer, WorksheetReader> worksheets;
    private WorkbookReader workbook;
    private ImportOptions importOptions;

    /**
     * Constructor with file path as parameter
     *
     * @param path File path of the XLSX file to load
     */
    public XlsxReader(String path) {
        this.filePath = path;
        this.worksheets = new HashMap<>();
    }

    /**
     * Constructor with stream and import options as parameter
     *
     * @param stream  Stream of the XLSX file to load
     * @param options Import options to override the automatic approach of the reader. See {@link ImportOptions} for information about import options
     */
    public XlsxReader(InputStream stream, ImportOptions options) {
        this.worksheets = new HashMap<>();
        this.inputStream = stream;
        this.importOptions = options;
    }

    /**
     * Constructor with file path and import options as parameter
     *
     * @param path    File path of the XLSX file to load
     * @param options Import options to override the automatic approach of the reader. See {@link ImportOptions} for information about import options
     */
    public XlsxReader(String path, ImportOptions options) {
        this.filePath = path;
        this.worksheets = new HashMap<>();
        this.importOptions = options;
    }

    /**
     * Constructor with stream as parameter
     *
     * @param stream Stream of the XLSX file to load
     */
    public XlsxReader(InputStream stream) {
        this.worksheets = new HashMap<>();
        this.inputStream = stream;
    }

    /**
     * Gets the input stream of the specified file in the archive (XLSX file)
     *
     * @param name Name of the XML file within the XLSX file
     * @param file Zip file (XLSX)
     * @return InputStream of the specified file
     * @throws IOException Throws IOException in case of an error
     */
    private InputStream getEntryStream(String name, ZipFile file) throws IOException {
        InputStream is = null;

        try {
            ZipEntry comparison;
            if (file != null) {
                comparison = file.getEntry(name);
                is = file.getInputStream(comparison);
            } else {
                memoryStream.reset();
                ZipInputStream zs = new ZipInputStream(memoryStream);
                while ((comparison = zs.getNextEntry()) != null) {
                    if (comparison.getName().equals(name)) {
                        is = zs;
                        break;
                    }
                }
            }
            return is;
        } catch (Exception ex) {
            throw new IOException(IOException.LOADING, "There was an error while extracting a stream from a XLSX file. Please see the inner exception:", ex);
        }
    }

    /**
     * Reads the XLSX file from a file path or a file stream
     *
     * @throws IOException Throws IOException in case of an error
     */
    public void read() throws IOException, java.io.IOException {
        ZipFile zf = null;
<<<<<<< HEAD
        try {
            if (inputStream == null && !Helper.isNullOrEmpty(filePath)) {
=======
        try
        {
            if (inputStream == null || Helper.isNullOrEmpty(filePath) == false)
            {
>>>>>>> 6270d4a5
                zf = new ZipFile(this.filePath);
            } else if (inputStream != null) {
                ByteArrayOutputStream os = new ByteArrayOutputStream();
                byte[] buffer = new byte[1024];
                for (int i = inputStream.read(buffer); i != -1; i = inputStream.read(buffer)) {
                    os.write(buffer, 0, i);
                }
                inputStream.close();
                memoryStream = new ByteArrayInputStream(os.toByteArray());
            } else {
                throw new IOException(IOException.LOADING, "No valid stream or file path was provided to open");
            }
            InputStream stream;
            SharedStringsReader sharedStrings = new SharedStringsReader();
            stream = getEntryStream("xl/sharedStrings.xml", zf);
            sharedStrings.read(stream);

            StyleReader styleReader = new StyleReader();
            stream = getEntryStream("xl/styles.xml", zf);
            styleReader.read(stream);
            StyleReaderContainer styleReaderContainer = styleReader.getStyleReaderContainer();

            this.workbook = new WorkbookReader();
            stream = getEntryStream("xl/workbook.xml", zf);
            this.workbook.read(stream);

            int worksheetIndex = 1;
            WorksheetReader wr;
<<<<<<< HEAD
            String nameTemplate = "sheet" + worksheetIndex + ".xml";
            String name = "xl/worksheets/" + nameTemplate;
            for (int i = 0; i < this.workbook.getWorksheetDefinitions().size(); i++) {
=======
            nameTemplate = "sheet" + worksheetIndex + ".xml";
            name = "xl/worksheets/" + nameTemplate;

            Set<Integer> keys = workbook.getWorksheetDefinitions().keySet();
            for (int definitionKey: keys)
            {
>>>>>>> 6270d4a5
                stream = getEntryStream(name, zf);
                wr = new WorksheetReader(sharedStrings, nameTemplate, worksheetIndex, styleReaderContainer, importOptions);
                wr.read(stream);
                this.worksheets.put(definitionKey, wr);
                worksheetIndex++;
                nameTemplate = "sheet" + worksheetIndex + ".xml";
                name = "xl/worksheets/" + nameTemplate;
            }
        } catch (Exception ex) {
            throw new IOException(IOException.LOADING, "There was an error while reading an XLSX file. Please see the inner exception:", ex);
        } finally {
            if (memoryStream != null) {
                memoryStream.close();
            }
        }
    }

    /**
     * Resolves the workbook with all worksheets from the loaded file
     *
     * @return Workbook object
     */
    public Workbook getWorkbook() {
        Workbook wb = new Workbook(false);
        Worksheet ws;
<<<<<<< HEAD
        for (int i = 0; i < this.worksheets.size(); i++) {
            wr = this.worksheets.get(i);
            ws = new Worksheet(this.workbook.getWorksheetDefinitions().get(i + 1), i + 1, wb);
            for (Map.Entry<String, Cell> cell : wr.getData().entrySet()) {
=======
        int index = 1;
        for (Map.Entry<Integer, WorksheetReader> reader : worksheets.entrySet())
        {
            ws = new Worksheet(this.workbook.getWorksheetDefinitions().get(reader.getKey()), index, wb);
            for (Map.Entry<String, Cell> cell : reader.getValue().getData().entrySet())
            {
>>>>>>> 6270d4a5
                ws.addCell(cell.getValue(), cell.getKey());
            }
            wb.addWorksheet(ws);
            index++;
        }
        return wb;
    }

}<|MERGE_RESOLUTION|>--- conflicted
+++ resolved
@@ -1,214 +1,189 @@
-/*
- * NanoXLSX4j is a small Java library to write and read XLSX (Microsoft Excel 2007 or newer) files in an easy and native way
- * Copyright Raphael Stoeckli © 2021
- * This library is licensed under the MIT License.
- * You find a copy of the license in project folder or on: http://opensource.org/licenses/MIT
- */
-package ch.rabanti.nanoxlsx4j.lowLevel;
-
-import ch.rabanti.nanoxlsx4j.*;
-import ch.rabanti.nanoxlsx4j.exceptions.IOException;
-
-import java.io.ByteArrayInputStream;
-import java.io.ByteArrayOutputStream;
-import java.io.InputStream;
-import java.util.HashMap;
-import java.util.Map;
-import java.util.Set;
-import java.util.zip.ZipEntry;
-import java.util.zip.ZipFile;
-import java.util.zip.ZipInputStream;
-
-/**
- * Class representing a reader to decompile XLSX files
- *
- * @author Raphael Stoeckli
- */
-public class XlsxReader {
-
-    private String filePath;
-    private InputStream inputStream;
-    private ByteArrayInputStream memoryStream;
-    private final Map<Integer, WorksheetReader> worksheets;
-    private WorkbookReader workbook;
-    private ImportOptions importOptions;
-
-    /**
-     * Constructor with file path as parameter
-     *
-     * @param path File path of the XLSX file to load
-     */
-    public XlsxReader(String path) {
-        this.filePath = path;
-        this.worksheets = new HashMap<>();
-    }
-
-    /**
-     * Constructor with stream and import options as parameter
-     *
-     * @param stream  Stream of the XLSX file to load
-     * @param options Import options to override the automatic approach of the reader. See {@link ImportOptions} for information about import options
-     */
-    public XlsxReader(InputStream stream, ImportOptions options) {
-        this.worksheets = new HashMap<>();
-        this.inputStream = stream;
-        this.importOptions = options;
-    }
-
-    /**
-     * Constructor with file path and import options as parameter
-     *
-     * @param path    File path of the XLSX file to load
-     * @param options Import options to override the automatic approach of the reader. See {@link ImportOptions} for information about import options
-     */
-    public XlsxReader(String path, ImportOptions options) {
-        this.filePath = path;
-        this.worksheets = new HashMap<>();
-        this.importOptions = options;
-    }
-
-    /**
-     * Constructor with stream as parameter
-     *
-     * @param stream Stream of the XLSX file to load
-     */
-    public XlsxReader(InputStream stream) {
-        this.worksheets = new HashMap<>();
-        this.inputStream = stream;
-    }
-
-    /**
-     * Gets the input stream of the specified file in the archive (XLSX file)
-     *
-     * @param name Name of the XML file within the XLSX file
-     * @param file Zip file (XLSX)
-     * @return InputStream of the specified file
-     * @throws IOException Throws IOException in case of an error
-     */
-    private InputStream getEntryStream(String name, ZipFile file) throws IOException {
-        InputStream is = null;
-
-        try {
-            ZipEntry comparison;
-            if (file != null) {
-                comparison = file.getEntry(name);
-                is = file.getInputStream(comparison);
-            } else {
-                memoryStream.reset();
-                ZipInputStream zs = new ZipInputStream(memoryStream);
-                while ((comparison = zs.getNextEntry()) != null) {
-                    if (comparison.getName().equals(name)) {
-                        is = zs;
-                        break;
-                    }
-                }
-            }
-            return is;
-        } catch (Exception ex) {
-            throw new IOException(IOException.LOADING, "There was an error while extracting a stream from a XLSX file. Please see the inner exception:", ex);
-        }
-    }
-
-    /**
-     * Reads the XLSX file from a file path or a file stream
-     *
-     * @throws IOException Throws IOException in case of an error
-     */
-    public void read() throws IOException, java.io.IOException {
-        ZipFile zf = null;
-<<<<<<< HEAD
-        try {
-            if (inputStream == null && !Helper.isNullOrEmpty(filePath)) {
-=======
-        try
-        {
-            if (inputStream == null || Helper.isNullOrEmpty(filePath) == false)
-            {
->>>>>>> 6270d4a5
-                zf = new ZipFile(this.filePath);
-            } else if (inputStream != null) {
-                ByteArrayOutputStream os = new ByteArrayOutputStream();
-                byte[] buffer = new byte[1024];
-                for (int i = inputStream.read(buffer); i != -1; i = inputStream.read(buffer)) {
-                    os.write(buffer, 0, i);
-                }
-                inputStream.close();
-                memoryStream = new ByteArrayInputStream(os.toByteArray());
-            } else {
-                throw new IOException(IOException.LOADING, "No valid stream or file path was provided to open");
-            }
-            InputStream stream;
-            SharedStringsReader sharedStrings = new SharedStringsReader();
-            stream = getEntryStream("xl/sharedStrings.xml", zf);
-            sharedStrings.read(stream);
-
-            StyleReader styleReader = new StyleReader();
-            stream = getEntryStream("xl/styles.xml", zf);
-            styleReader.read(stream);
-            StyleReaderContainer styleReaderContainer = styleReader.getStyleReaderContainer();
-
-            this.workbook = new WorkbookReader();
-            stream = getEntryStream("xl/workbook.xml", zf);
-            this.workbook.read(stream);
-
-            int worksheetIndex = 1;
-            WorksheetReader wr;
-<<<<<<< HEAD
-            String nameTemplate = "sheet" + worksheetIndex + ".xml";
-            String name = "xl/worksheets/" + nameTemplate;
-            for (int i = 0; i < this.workbook.getWorksheetDefinitions().size(); i++) {
-=======
-            nameTemplate = "sheet" + worksheetIndex + ".xml";
-            name = "xl/worksheets/" + nameTemplate;
-
-            Set<Integer> keys = workbook.getWorksheetDefinitions().keySet();
-            for (int definitionKey: keys)
-            {
->>>>>>> 6270d4a5
-                stream = getEntryStream(name, zf);
-                wr = new WorksheetReader(sharedStrings, nameTemplate, worksheetIndex, styleReaderContainer, importOptions);
-                wr.read(stream);
-                this.worksheets.put(definitionKey, wr);
-                worksheetIndex++;
-                nameTemplate = "sheet" + worksheetIndex + ".xml";
-                name = "xl/worksheets/" + nameTemplate;
-            }
-        } catch (Exception ex) {
-            throw new IOException(IOException.LOADING, "There was an error while reading an XLSX file. Please see the inner exception:", ex);
-        } finally {
-            if (memoryStream != null) {
-                memoryStream.close();
-            }
-        }
-    }
-
-    /**
-     * Resolves the workbook with all worksheets from the loaded file
-     *
-     * @return Workbook object
-     */
-    public Workbook getWorkbook() {
-        Workbook wb = new Workbook(false);
-        Worksheet ws;
-<<<<<<< HEAD
-        for (int i = 0; i < this.worksheets.size(); i++) {
-            wr = this.worksheets.get(i);
-            ws = new Worksheet(this.workbook.getWorksheetDefinitions().get(i + 1), i + 1, wb);
-            for (Map.Entry<String, Cell> cell : wr.getData().entrySet()) {
-=======
-        int index = 1;
-        for (Map.Entry<Integer, WorksheetReader> reader : worksheets.entrySet())
-        {
-            ws = new Worksheet(this.workbook.getWorksheetDefinitions().get(reader.getKey()), index, wb);
-            for (Map.Entry<String, Cell> cell : reader.getValue().getData().entrySet())
-            {
->>>>>>> 6270d4a5
-                ws.addCell(cell.getValue(), cell.getKey());
-            }
-            wb.addWorksheet(ws);
-            index++;
-        }
-        return wb;
-    }
-
-}+/*
+ * NanoXLSX4j is a small Java library to write and read XLSX (Microsoft Excel 2007 or newer) files in an easy and native way
+ * Copyright Raphael Stoeckli © 2021
+ * This library is licensed under the MIT License.
+ * You find a copy of the license in project folder or on: http://opensource.org/licenses/MIT
+ */
+package ch.rabanti.nanoxlsx4j.lowLevel;
+
+import ch.rabanti.nanoxlsx4j.*;
+import ch.rabanti.nanoxlsx4j.exceptions.IOException;
+
+import java.io.ByteArrayInputStream;
+import java.io.ByteArrayOutputStream;
+import java.io.InputStream;
+import java.util.HashMap;
+import java.util.Map;
+import java.util.Set;
+import java.util.zip.ZipEntry;
+import java.util.zip.ZipFile;
+import java.util.zip.ZipInputStream;
+
+/**
+ * Class representing a reader to decompile XLSX files
+ *
+ * @author Raphael Stoeckli
+ */
+public class XlsxReader {
+
+    private String filePath;
+    private InputStream inputStream;
+    private ByteArrayInputStream memoryStream;
+    private final Map<Integer, WorksheetReader> worksheets;
+    private WorkbookReader workbook;
+    private ImportOptions importOptions;
+
+    /**
+     * Constructor with file path as parameter
+     *
+     * @param path File path of the XLSX file to load
+     */
+    public XlsxReader(String path) {
+        this.filePath = path;
+        this.worksheets = new HashMap<>();
+    }
+
+    /**
+     * Constructor with stream and import options as parameter
+     *
+     * @param stream  Stream of the XLSX file to load
+     * @param options Import options to override the automatic approach of the reader. See {@link ImportOptions} for information about import options
+     */
+    public XlsxReader(InputStream stream, ImportOptions options) {
+        this.worksheets = new HashMap<>();
+        this.inputStream = stream;
+        this.importOptions = options;
+    }
+
+    /**
+     * Constructor with file path and import options as parameter
+     *
+     * @param path    File path of the XLSX file to load
+     * @param options Import options to override the automatic approach of the reader. See {@link ImportOptions} for information about import options
+     */
+    public XlsxReader(String path, ImportOptions options) {
+        this.filePath = path;
+        this.worksheets = new HashMap<>();
+        this.importOptions = options;
+    }
+
+    /**
+     * Constructor with stream as parameter
+     *
+     * @param stream Stream of the XLSX file to load
+     */
+    public XlsxReader(InputStream stream) {
+        this.worksheets = new HashMap<>();
+        this.inputStream = stream;
+    }
+
+    /**
+     * Gets the input stream of the specified file in the archive (XLSX file)
+     *
+     * @param name Name of the XML file within the XLSX file
+     * @param file Zip file (XLSX)
+     * @return InputStream of the specified file
+     * @throws IOException Throws IOException in case of an error
+     */
+    private InputStream getEntryStream(String name, ZipFile file) throws IOException {
+        InputStream is = null;
+
+        try {
+            ZipEntry comparison;
+            if (file != null) {
+                comparison = file.getEntry(name);
+                is = file.getInputStream(comparison);
+            } else {
+                memoryStream.reset();
+                ZipInputStream zs = new ZipInputStream(memoryStream);
+                while ((comparison = zs.getNextEntry()) != null) {
+                    if (comparison.getName().equals(name)) {
+                        is = zs;
+                        break;
+                    }
+                }
+            }
+            return is;
+        } catch (Exception ex) {
+            throw new IOException(IOException.LOADING, "There was an error while extracting a stream from a XLSX file. Please see the inner exception:", ex);
+        }
+    }
+
+    /**
+     * Reads the XLSX file from a file path or a file stream
+     *
+     * @throws IOException Throws IOException in case of an error
+     */
+    public void read() throws IOException, java.io.IOException {
+        ZipFile zf = null;
+        try {
+            if (inputStream == null && !Helper.isNullOrEmpty(filePath)) {
+                zf = new ZipFile(this.filePath);
+            } else if (inputStream != null) {
+                ByteArrayOutputStream os = new ByteArrayOutputStream();
+                byte[] buffer = new byte[1024];
+                for (int i = inputStream.read(buffer); i != -1; i = inputStream.read(buffer)) {
+                    os.write(buffer, 0, i);
+                }
+                inputStream.close();
+                memoryStream = new ByteArrayInputStream(os.toByteArray());
+            } else {
+                throw new IOException(IOException.LOADING, "No valid stream or file path was provided to open");
+            }
+            InputStream stream;
+            SharedStringsReader sharedStrings = new SharedStringsReader();
+            stream = getEntryStream("xl/sharedStrings.xml", zf);
+            sharedStrings.read(stream);
+
+            StyleReader styleReader = new StyleReader();
+            stream = getEntryStream("xl/styles.xml", zf);
+            styleReader.read(stream);
+            StyleReaderContainer styleReaderContainer = styleReader.getStyleReaderContainer();
+
+            this.workbook = new WorkbookReader();
+            stream = getEntryStream("xl/workbook.xml", zf);
+            this.workbook.read(stream);
+
+            int worksheetIndex = 1;
+            WorksheetReader wr;
+            String nameTemplate = "sheet" + worksheetIndex + ".xml";
+            String name = "xl/worksheets/" + nameTemplate;
+            for (int i = 0; i < this.workbook.getWorksheetDefinitions().size(); i++) {
+                stream = getEntryStream(name, zf);
+                wr = new WorksheetReader(sharedStrings, nameTemplate, worksheetIndex, styleReaderContainer, importOptions);
+                wr.read(stream);
+                this.worksheets.put(worksheetIndex - 1, wr);
+                worksheetIndex++;
+                nameTemplate = "sheet" + worksheetIndex + ".xml";
+                name = "xl/worksheets/" + nameTemplate;
+            }
+        } catch (Exception ex) {
+            throw new IOException(IOException.LOADING, "There was an error while reading an XLSX file. Please see the inner exception:", ex);
+        } finally {
+            if (memoryStream != null) {
+                memoryStream.close();
+            }
+        }
+    }
+
+    /**
+     * Resolves the workbook with all worksheets from the loaded file
+     *
+     * @return Workbook object
+     */
+    public Workbook getWorkbook() {
+        Workbook wb = new Workbook(false);
+        WorksheetReader wr;
+        Worksheet ws;
+        for (int i = 0; i < this.worksheets.size(); i++) {
+            wr = this.worksheets.get(i);
+            ws = new Worksheet(this.workbook.getWorksheetDefinitions().get(i + 1), i + 1, wb);
+            for (Map.Entry<String, Cell> cell : wr.getData().entrySet()) {
+                ws.addCell(cell.getValue(), cell.getKey());
+            }
+            wb.addWorksheet(ws);
+        }
+        return wb;
+    }
+
+}